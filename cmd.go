/*
 This package is used to implement "line oriented command interpreter", inspired by the python package with
 the same name http://docs.python.org/2/library/cmd.html
 
 Usage:
 
	 commander := &Cmd{...}
	 commander.Init()
	 
	 commander.Add(Command{...})
	 commander.Add(Command{...})
	 
	 commander.CmdLoop()
 */
package cmd

import (
	"github.com/gobs/readline"

	"fmt"
	"strings"
)

//
// This is used to describe a new command
//
type Command struct {
	// command name
	Name string
	// command description
	Help string
	// the function to call to execute the command
	Call func(string) bool
}

<<<<<<< HEAD
type Completer struct {
	Words   []string
	Matches []string
}

func (c *Completer) Complete(prefix string, index int) string {
	if index == 0 {
		c.Matches = c.Matches[:0]
		no_prefix := len(prefix) == 0

		for _, w := range c.Words {
			if no_prefix || strings.HasPrefix(w, prefix) {
				c.Matches = append(c.Matches, w)
			}
		}
	}

	if index < len(c.Matches) {
		return c.Matches[index]
	} else {
		return ""
	}
}

func NewCompleter(words []string) (c *Completer) {
	c = new(Completer)
	c.Words = words
	c.Matches = make([]string, 0, len(c.Words))
	return
}

=======
//
// This the the "context" for the command interpreter
//
>>>>>>> 2a8149b9
type Cmd struct {
	// the prompt string
	Prompt string

	// this function is called before starting the command loop
	PreLoop   func()
	
	// this function is called before terminating the command loop
	PostLoop  func()
	
	// this function is called before executing the selected command
	PreCmd    func(string)
	
	// this function is called after a command has been executed
	// return true to terminate the interpreter, false to continue
	PostCmd   func(string, bool) bool
	
	// this function is called if the last typed command was an empty line
	EmptyLine func()
	
	// this function is called if the command line doesn't match any existing command
	// by default it displays an error message
	Default   func(string)

	// this is the list of available commands indexed by command name
	Commands map[string]Command
}

//
// Initialize the command interpreter context
//
func (cmd *Cmd) Init() {
	if cmd.PreLoop == nil {
		cmd.PreLoop = func() {}
	}
	if cmd.PostLoop == nil {
		cmd.PostLoop = func() {}
	}
	if cmd.PreCmd == nil {
		cmd.PreCmd = func(string) {}
	}
	if cmd.PostCmd == nil {
		cmd.PostCmd = func(line string, stop bool) bool { return stop }
	}
	if cmd.EmptyLine == nil {
		cmd.EmptyLine = func() {}
	}
	if cmd.Default == nil {
		cmd.Default = func(line string) { fmt.Printf("invalid command: %v\n", line) }
	}

	cmd.Commands = make(map[string]Command)
	cmd.Add(Command{"help", `list available commands`, cmd.Help})
}

<<<<<<< HEAD
func (cmd *Cmd) addCommandCompleter() {
	names := make([]string, 0, len(cmd.Commands))

	for n, _ := range cmd.Commands {
		names = append(names, n)
	}

	completer := NewCompleter(names)
	readline.SetCompletionEntryFunction(completer.Complete)
}

=======
//
// Add a command to the command interpreter.
// Overrides a command with the same name, if there was one
//
>>>>>>> 2a8149b9
func (cmd *Cmd) Add(command Command) {
	cmd.Commands[command.Name] = command
}

//
// Default help command.
// It lists all available commands or it displays the help for the specified command
//
func (cmd *Cmd) Help(line string) (stop bool) {
	if len(line) == 0 {
		fmt.Println("Available commands:")

		for k, _ := range cmd.Commands {
			fmt.Println("    ", k)
		}
	} else {
		c, ok := cmd.Commands[line]
		if ok {
			if len(c.Help) > 0 {
				fmt.Println(c.Help)
			} else {
				fmt.Println("No help for ", line)
			}
		} else {
			fmt.Println("unknown command")
		}
	}
	return
}

//
// This method executes one command
//
func (cmd *Cmd) OneCmd(line string) (stop bool) {

	parts := strings.SplitN(line, " ", 2)
	cname := parts[0]

	command, ok := cmd.Commands[cname]

	if ok {
		var params string

		if len(parts) > 1 {
			params = strings.TrimSpace(parts[1])
		}

		stop = command.Call(params)
	} else {
		cmd.Default(line)
	}

	return
}

//
// This is the command interpreter entry point.
// It displays a prompt, waits for a command and executes it until the selected command returns true
//
func (cmd *Cmd) CmdLoop() {
	if len(cmd.Prompt) == 0 {
		cmd.Prompt = "> "
	}

	cmd.addCommandCompleter()

	cmd.PreLoop()

	// loop until ReadLine returns nil (signalling EOF)
	for {
		result := readline.ReadLine(&cmd.Prompt)
		if result == nil {
			break
		}

		line := strings.TrimSpace(*result)
		if line == "" {
			cmd.EmptyLine()
			continue
		}

		readline.AddHistory(*result) // allow user to recall this line

		cmd.PreCmd(line)

		stop := cmd.OneCmd(line)
		stop = cmd.PostCmd(line, stop)

		if stop {
			break
		}
	}

	cmd.PostLoop()
}<|MERGE_RESOLUTION|>--- conflicted
+++ resolved
@@ -33,12 +33,20 @@
 	Call func(string) bool
 }
 
-<<<<<<< HEAD
+//
+// The context for command completion
+//
 type Completer struct {
+	// the list of words to match on
 	Words   []string
+	// the list of current matches
 	Matches []string
 }
 
+//
+// Return a word matching the prefix
+// If there are multiple matches, index selects which one to pick
+//
 func (c *Completer) Complete(prefix string, index int) string {
 	if index == 0 {
 		c.Matches = c.Matches[:0]
@@ -58,6 +66,9 @@
 	}
 }
 
+//
+// Create a Completer and initialize with list of words
+//
 func NewCompleter(words []string) (c *Completer) {
 	c = new(Completer)
 	c.Words = words
@@ -65,11 +76,9 @@
 	return
 }
 
-=======
 //
 // This the the "context" for the command interpreter
 //
->>>>>>> 2a8149b9
 type Cmd struct {
 	// the prompt string
 	Prompt string
@@ -125,7 +134,9 @@
 	cmd.Add(Command{"help", `list available commands`, cmd.Help})
 }
 
-<<<<<<< HEAD
+//
+// Add a completer that matches on command names
+//
 func (cmd *Cmd) addCommandCompleter() {
 	names := make([]string, 0, len(cmd.Commands))
 
@@ -137,12 +148,10 @@
 	readline.SetCompletionEntryFunction(completer.Complete)
 }
 
-=======
 //
 // Add a command to the command interpreter.
 // Overrides a command with the same name, if there was one
 //
->>>>>>> 2a8149b9
 func (cmd *Cmd) Add(command Command) {
 	cmd.Commands[command.Name] = command
 }
