/*
 This package is used to implement a "line oriented command interpreter", inspired by the python package with
 the same name http://docs.python.org/2/library/cmd.html

 Usage:

	 commander := &Cmd{...}
	 commander.Init()

	 commander.Add(Command{...})
	 commander.Add(Command{...})

	 commander.CmdLoop()
*/
package cmd

import (
	"github.com/gobs/args"
	"github.com/gobs/readline"

	"fmt"
	"os"
<<<<<<< HEAD
	"path"
=======
	"os/exec"
>>>>>>> 76745865
	"strings"
)

//
// This is used to describe a new command
//
type Command struct {
	// command name
	Name string
	// command description
	Help string
	// the function to call to execute the command
	Call func(string) bool
}

//
// The context for command completion
//
type Completer struct {
	// the list of words to match on
	Words []string
	// the list of current matches
	Matches []string
}

//
// Return a word matching the prefix
// If there are multiple matches, index selects which one to pick
//
func (c *Completer) Complete(prefix string, index int) string {
	if index == 0 {
		c.Matches = c.Matches[:0]

		for _, w := range c.Words {
			if strings.HasPrefix(w, prefix) {
				c.Matches = append(c.Matches, w)
			}
		}
	}

	if index < len(c.Matches) {
		return c.Matches[index]
	} else {
		return ""
	}
}

//
// Create a Completer and initialize with list of words
//
func NewCompleter(words []string) (c *Completer) {
	c = new(Completer)
	c.Words = words
	c.Matches = make([]string, 0, len(c.Words))
	return
}

//
// This the the "context" for the command interpreter
//
type Cmd struct {
	// the prompt string
	Prompt string

	// the history file
	HistoryFile string

	// this function is called before starting the command loop
	PreLoop func()

	// this function is called before terminating the command loop
	PostLoop func()

	// this function is called before executing the selected command
	PreCmd func(string)

	// this function is called after a command has been executed
	// return true to terminate the interpreter, false to continue
	PostCmd func(string, bool) bool

	// this function is called if the last typed command was an empty line
	EmptyLine func()

	// this function is called if the command line doesn't match any existing command
	// by default it displays an error message
	Default func(string)

<<<<<<< HEAD
	// this function is called to implement command completion.
	// it should return a list of words that match the input text
	Complete func(string) []string
=======
	// if true, enable shell commands
	EnableShell bool
>>>>>>> 76745865

	// this is the list of available commands indexed by command name
	Commands map[string]Command

	///////// private stuff /////////////
	completer *Completer
}

func (cmd *Cmd) readHistoryFile() {
	if len(cmd.HistoryFile) == 0 {
		// no history file
		return
	}

	filepath := cmd.HistoryFile // start with current directory
	if _, err := os.Stat(filepath); err == nil {
		if err := readline.ReadHistoryFile(filepath); err != nil {
			fmt.Println(err)
		}

		return
	}

	filepath = path.Join(os.Getenv("HOME"), filepath) // then check home directory
	if _, err := os.Stat(filepath); err == nil {
		if err := readline.ReadHistoryFile(filepath); err != nil {
			fmt.Println(err)
		}
	}

	// update HistoryFile with home path
	cmd.HistoryFile = filepath
}

func (cmd *Cmd) writeHistoryFile() {
	if len(cmd.HistoryFile) == 0 {
		// no history file
		return
	}

	if err := readline.WriteHistoryFile(cmd.HistoryFile); err != nil {
		fmt.Println(err)
	}
}

//
// Initialize the command interpreter context
//
func (cmd *Cmd) Init() {
	if cmd.PreLoop == nil {
		cmd.PreLoop = func() {}
	}
	if cmd.PostLoop == nil {
		cmd.PostLoop = func() {}
	}
	if cmd.PreCmd == nil {
		cmd.PreCmd = func(string) {}
	}
	if cmd.PostCmd == nil {
		cmd.PostCmd = func(line string, stop bool) bool { return stop }
	}
	if cmd.EmptyLine == nil {
		cmd.EmptyLine = func() {}
	}
	if cmd.Default == nil {
		cmd.Default = func(line string) { fmt.Printf("invalid command: %v\n", line) }
	}

	cmd.Commands = make(map[string]Command)
	cmd.Add(Command{"help", `list available commands`, cmd.Help})
}

//
// Add a completer that matches on command names
//
func (cmd *Cmd) addCommandCompleter() {
	names := make([]string, 0, len(cmd.Commands))

	for n, _ := range cmd.Commands {
		names = append(names, n)
	}

	cmd.completer = NewCompleter(names)
	//readline.SetCompletionEntryFunction(completer.Complete)

	readline.SetAttemptedCompletionFunction(cmd.attemptedCompletion)
}

func (cmd *Cmd) attemptedCompletion(text string, start, end int) []string {
	if start == 0 { // this is the command to match
		return readline.CompletionMatches(text, cmd.completer.Complete)
	} else if cmd.Complete != nil {
		return cmd.Complete(text)
	} else {
		return nil
	}
}

//
// execute shell command
//
func shellExec(command string) {
	args := args.GetArgs(command)
	if len(args) < 1 {
		fmt.Println("No command to exec")
	} else {
		cmd := exec.Command(args[0])
		cmd.Args = args
		cmd.Stdout = os.Stdout
		cmd.Stderr = os.Stderr

		if err := cmd.Run(); err != nil {
			fmt.Println(err)
		}
	}
}

// Add a command to the command interpreter.
// Overrides a command with the same name, if there was one
//
func (cmd *Cmd) Add(command Command) {
	cmd.Commands[command.Name] = command
}

//
// Default help command.
// It lists all available commands or it displays the help for the specified command
//
func (cmd *Cmd) Help(line string) (stop bool) {
	if len(line) == 0 {
		fmt.Println("Available commands:")

		for k, _ := range cmd.Commands {
			fmt.Println("    ", k)
		}
	} else {
		c, ok := cmd.Commands[line]
		if ok {
			if len(c.Help) > 0 {
				fmt.Println(c.Help)
			} else {
				fmt.Println("No help for ", line)
			}
		} else {
			fmt.Println("unknown command")
		}
	}
	return
}

//
// This method executes one command
//
func (cmd *Cmd) OneCmd(line string) (stop bool) {

	if cmd.EnableShell && strings.HasPrefix(line, "!") {
		shellExec(line[1:])
		return
	}

	parts := strings.SplitN(line, " ", 2)
	cname := parts[0]

	command, ok := cmd.Commands[cname]

	if ok {
		var params string

		if len(parts) > 1 {
			params = strings.TrimSpace(parts[1])
		}

		stop = command.Call(params)
	} else {
		cmd.Default(line)
	}

	return
}

//
// This is the command interpreter entry point.
// It displays a prompt, waits for a command and executes it until the selected command returns true
//
func (cmd *Cmd) CmdLoop() {
	if len(cmd.Prompt) == 0 {
		cmd.Prompt = "> "
	}

	cmd.addCommandCompleter()

	cmd.PreLoop()

	cmd.readHistoryFile()

	// loop until ReadLine returns nil (signalling EOF)
	for {
		result := readline.ReadLine(&cmd.Prompt)
		if result == nil {
			break
		}

		line := strings.TrimSpace(*result)
		if line == "" {
			cmd.EmptyLine()
			continue
		}

		readline.AddHistory(*result) // allow user to recall this line

		cmd.PreCmd(line)

		stop := cmd.OneCmd(line)
		stop = cmd.PostCmd(line, stop)

		if stop {
			break
		}
	}

	cmd.writeHistoryFile()

	cmd.PostLoop()
}<|MERGE_RESOLUTION|>--- conflicted
+++ resolved
@@ -20,11 +20,8 @@
 
 	"fmt"
 	"os"
-<<<<<<< HEAD
+	"os/exec"
 	"path"
-=======
-	"os/exec"
->>>>>>> 76745865
 	"strings"
 )
 
@@ -112,14 +109,12 @@
 	// by default it displays an error message
 	Default func(string)
 
-<<<<<<< HEAD
 	// this function is called to implement command completion.
 	// it should return a list of words that match the input text
 	Complete func(string) []string
-=======
+
 	// if true, enable shell commands
 	EnableShell bool
->>>>>>> 76745865
 
 	// this is the list of available commands indexed by command name
 	Commands map[string]Command
