/*
 This package is used to implement a "line oriented command interpreter", inspired by the python package with
 the same name http://docs.python.org/2/library/cmd.html

 Usage:

	 commander := &Cmd{...}
	 commander.Init()

	 commander.Add(Command{...})
	 commander.Add(Command{...})

	 commander.CmdLoop()
*/
package cmd

import (
	"github.com/gobs/args"
	"github.com/gobs/pretty"

	"github.com/peterh/liner"

	"fmt"
	"os"
	"os/exec"
	"path"
	"sort"
	"strconv"
	"strings"
	"sync"
	"time"
)

//
// This is used to describe a new command
//
type Command struct {
	// command name
	Name string
	// command description
	Help string
	// the function to call to execute the command
	Call func(string) bool
}

//
// The context for command completion
//
type Completer struct {
	// the list of words to match on
	Words []string
}

func (c *Completer) Complete(line string) (matches []string) {
	for _, w := range c.Words {
		if strings.HasPrefix(w, line) {
			matches = append(matches, w)
		}
	}

	return
}

//
// Create a Completer and initialize with list of words
//
func NewCompleter(words []string) (c *Completer) {
	return &Completer{Words: words}
}

//
// This the the "context" for the command interpreter
//
type Cmd struct {
	// the prompt string
	Prompt string

	// the history file
	HistoryFile string

	// this function is called before starting the command loop
	PreLoop func()

	// this function is called before terminating the command loop
	PostLoop func()

	// this function is called before executing the selected command
	PreCmd func(string)

	// this function is called after a command has been executed
	// return true to terminate the interpreter, false to continue
	PostCmd func(string, bool) bool

	// this function is called if the last typed command was an empty line
	EmptyLine func()

	// this function is called if the command line doesn't match any existing command
	// by default it displays an error message
	Default func(string)

	// this function is called to implement command completion.
	// it should return a list of words that match the input text
	Complete func(string, string) []string

	// if true, enable shell commands
	EnableShell bool

	// this is the list of available commands indexed by command name
	Commands map[string]Command

	///////// private stuff /////////////
	line         *liner.State
	completer    *Completer
	commandNames []string

	waitGroup          *sync.WaitGroup
	waitMax, waitCount int
}

func (cmd *Cmd) readHistoryFile() {
	if len(cmd.HistoryFile) == 0 {
		// no history file
		return
	}

	filepath := cmd.HistoryFile // start with current directory
	if f, err := os.Open(filepath); err == nil {
		cmd.line.ReadHistory(f)
		f.Close()

		cmd.HistoryFile = filepath
		return
	}

	filepath = path.Join(os.Getenv("HOME"), filepath) // then check home directory
	if f, err := os.Open(filepath); err == nil {
		cmd.line.ReadHistory(f)
		f.Close()

		cmd.HistoryFile = filepath
		return
	}
}

func (cmd *Cmd) writeHistoryFile() {
	if len(cmd.HistoryFile) == 0 {
		// no history file
		return
	}

	if f, err := os.Create(cmd.HistoryFile); err == nil {
		cmd.line.WriteHistory(f)
		f.Close()
	}
}

//
// Initialize the command interpreter context
//
func (cmd *Cmd) Init() {
	if cmd.PreLoop == nil {
		cmd.PreLoop = func() {}
	}
	if cmd.PostLoop == nil {
		cmd.PostLoop = func() {}
	}
	if cmd.PreCmd == nil {
		cmd.PreCmd = func(string) {}
	}
	if cmd.PostCmd == nil {
		cmd.PostCmd = func(line string, stop bool) bool { return stop }
	}
	if cmd.EmptyLine == nil {
		cmd.EmptyLine = func() {}
	}
	if cmd.Default == nil {
		cmd.Default = func(line string) { fmt.Printf("invalid command: %v\n", line) }
	}

	cmd.Commands = make(map[string]Command)
	cmd.Add(Command{"help", `list available commands`, cmd.Help})
	cmd.Add(Command{"echo", `echo input line`, cmd.Echo})
	cmd.Add(Command{"go", `go cmd: asynchronous execution of cmd, or 'go [--start|--wait]'`, cmd.Go})
	cmd.Add(Command{"repeat", `repeat [--count=n] [--wait=ms] [--echo] command args`, cmd.Repeat})
}

//
// Add a completer that matches on command names
//
func (cmd *Cmd) addCommandCompleter() {
	cmd.commandNames = make([]string, 0, len(cmd.Commands))

	for n, _ := range cmd.Commands {
		cmd.commandNames = append(cmd.commandNames, n)
	}

	// sorting for Help()
	sort.Strings(cmd.commandNames)

	cmd.completer = NewCompleter(cmd.commandNames)
	cmd.line.SetWordCompleter(cmd.wordCompleter)
}

func (cmd *Cmd) wordCompleter(line string, pos int) (head string, completions []string, tail string) {
	start := strings.LastIndex(line[:pos], " ")
	if start < 0 { // this is the command to match
		return "", cmd.completer.Complete(line), line[pos:]
	} else if cmd.Complete != nil {
		return line[:start+1], cmd.Complete(line[start+1:], line), line[pos:]
	} else {
		return
	}
}

//
// execute shell command
//
func shellExec(command string) {
	args := args.GetArgs(command)
	if len(args) < 1 {
		fmt.Println("No command to exec")
	} else {
		cmd := exec.Command(args[0])
		cmd.Args = args
		cmd.Stdout = os.Stdout
		cmd.Stderr = os.Stderr

		if err := cmd.Run(); err != nil {
			fmt.Println(err)
		}
	}
}

// Add a command to the command interpreter.
// Overrides a command with the same name, if there was one
//
func (cmd *Cmd) Add(command Command) {
	cmd.Commands[command.Name] = command
}

//
// Default help command.
// It lists all available commands or it displays the help for the specified command
//
func (cmd *Cmd) Help(line string) (stop bool) {
	fmt.Println("")

	if len(line) == 0 {
		fmt.Println("Available commands (use 'help <topic>'):")
		fmt.Println("================================================================")

		tp := pretty.NewTabPrinter(8)

		for _, c := range cmd.commandNames {
			tp.Print(c)
		}

		tp.Println()
	} else {
		c, ok := cmd.Commands[line]
		if ok {
			if len(c.Help) > 0 {
				fmt.Println(c.Help)
			} else {
				fmt.Println("No help for ", line)
			}
		} else {
			fmt.Println("unknown command")
		}
	}

	fmt.Println("")
	return
}

func (cmd *Cmd) Echo(line string) (stop bool) {
	fmt.Println(line)
	return
}

func (cmd *Cmd) Go(line string) (stop bool) {
	if strings.HasPrefix(line, "-") {
		// should be --start or --wait

		args := args.ParseArgs(line)

		if _, ok := args.Options["start"]; ok {
			cmd.waitGroup = new(sync.WaitGroup)
			cmd.waitCount = 0
			cmd.waitMax = 0

			if len(args.Arguments) > 0 {
				cmd.waitMax, _ = strconv.Atoi(args.Arguments[0])
			}

			return
		}

		if _, ok := args.Options["wait"]; ok {
			if cmd.waitGroup == nil {
				fmt.Println("nothing to wait on")
			} else {
				cmd.waitGroup.Wait()
				cmd.waitGroup = nil
			}

			return
		}
	}

	if strings.HasPrefix(line, "go ") {
		fmt.Println("Don't go go me!")
	} else {
		if cmd.waitGroup == nil {
			go cmd.OneCmd(line)
		} else {
			if cmd.waitMax > 0 {
				if cmd.waitCount >= cmd.waitMax {
					cmd.waitGroup.Wait()
					cmd.waitCount = 0
				}
			}

			cmd.waitCount++
			cmd.waitGroup.Add(1)
			go func() {
				defer cmd.waitGroup.Done()
				cmd.OneCmd(line)
			}()
		}
	}

	return
}

func (cmd *Cmd) Repeat(line string) (stop bool) {
	count := ^uint64(0) // almost forever
	wait := 0           // no wait
	echo := false
	arg := ""

	for {
		if strings.HasPrefix(line, "-") {
			// some options
			parts := strings.SplitN(line, " ", 2)
			if len(parts) < 2 {
				// no command
				fmt.Println("nothing to repeat")
				return
			}

			arg, line = parts[0], parts[1]
			if arg == "--" {
				break
			}

			if arg == "--echo" {
				echo = true
			} else if strings.HasPrefix(arg, "--count=") {
				count, _ = strconv.ParseUint(arg[8:], 10, 64)
				fmt.Println("count", count)
			} else if strings.HasPrefix(arg, "--wait=") {
				wait, _ = strconv.Atoi(arg[7:])
				fmt.Println("wait", wait)
			} else {
				// unknown option
				fmt.Println("invalid option", arg)
				return
			}
		} else {
			break
		}
	}

	formatted := strings.Contains(line, "%")

	for i := uint64(0); i < count; i++ {
		command := line
		if formatted {
			command = fmt.Sprintf(line, i)
		}

		if echo {
			fmt.Println(cmd.Prompt, command)
		}

		if cmd.OneCmd(command) {
			break
		}

		if wait > 0 && i < count-1 {
			time.Sleep(time.Duration(wait) * time.Millisecond)
		}
	}

	return
}

//
// This method executes one command
//
func (cmd *Cmd) OneCmd(line string) (stop bool) {

	if cmd.EnableShell && strings.HasPrefix(line, "!") {
		shellExec(line[1:])
		return
	}

	parts := strings.SplitN(line, " ", 2)
	cname := parts[0]

	command, ok := cmd.Commands[cname]

	if ok {
		var params string

		if len(parts) > 1 {
			params = strings.TrimSpace(parts[1])
		}

		stop = command.Call(params)
	} else {
		cmd.Default(line)
	}

	return
}

//
// This is the command interpreter entry point.
// It displays a prompt, waits for a command and executes it until the selected command returns true
//
func (cmd *Cmd) CmdLoop() {
	if len(cmd.Prompt) == 0 {
		cmd.Prompt = "> "
	}

	cmd.line = liner.NewLiner()
	defer cmd.line.Close()

	cmd.addCommandCompleter()

	cmd.PreLoop()

	cmd.readHistoryFile()

	// loop until ReadLine returns nil (signalling EOF)
	for {
		line, err := cmd.line.Prompt(cmd.Prompt)
		if err != nil {
			fmt.Println(err)
			break
		}

<<<<<<< HEAD
		line = strings.TrimSpace(line)
=======
		line := strings.TrimSpace(*result)

		if strings.HasPrefix(line, "#") {
			line = ""
		}

>>>>>>> 9395c642
		if line == "" {
			cmd.EmptyLine()
			continue
		}

		cmd.line.AppendHistory(line) // allow user to recall this line

		cmd.PreCmd(line)

		stop := cmd.OneCmd(line)
		stop = cmd.PostCmd(line, stop)

		if stop {
			break
		}
	}

	cmd.writeHistoryFile()

	cmd.PostLoop()
}<|MERGE_RESOLUTION|>--- conflicted
+++ resolved
@@ -452,17 +452,9 @@
 			break
 		}
 
-<<<<<<< HEAD
 		line = strings.TrimSpace(line)
-=======
-		line := strings.TrimSpace(*result)
-
-		if strings.HasPrefix(line, "#") {
-			line = ""
-		}
-
->>>>>>> 9395c642
-		if line == "" {
+
+		if strings.HasPrefix(line, "#") || line == "" {
 			cmd.EmptyLine()
 			continue
 		}
