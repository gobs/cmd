package main

import (
	"github.com/gobs/cmd"

	"fmt"
	"strings"
)

var (
	words = []string{"one", "two", "three", "four"}
)

func CompletionFunction(text string) []string {
	matches := make([]string, 0, len(words))

	for _, w := range words {
		if strings.HasPrefix(w, text) {
			matches = append(matches, w)
		}
	}

	return matches
}

func Exit(line string) (stop bool) {
	fmt.Println("goodbye!")
	return true
}

func main() {
<<<<<<< HEAD
	commander := &cmd.Cmd{HistoryFile: ".rlhistory", Complete: CompletionFunction}
=======
	commander := &cmd.Cmd{EnableShell: true}
>>>>>>> 76745865
	commander.Init()

	commander.Add(cmd.Command{
		"ls",
		`list stuff`,
		func(line string) (stop bool) {
			fmt.Println("listing stuff")
			return
		}})

	commander.Add(cmd.Command{
		Name: ">",
		Help: `Set prompt`,
		Call: func(line string) (stop bool) {
			commander.Prompt = line
			return
		}})

	commander.Add(cmd.Command{
		"exit",
		`terminate example`,
		Exit})

	commander.CmdLoop()
}<|MERGE_RESOLUTION|>--- conflicted
+++ resolved
@@ -29,11 +29,7 @@
 }
 
 func main() {
-<<<<<<< HEAD
-	commander := &cmd.Cmd{HistoryFile: ".rlhistory", Complete: CompletionFunction}
-=======
-	commander := &cmd.Cmd{EnableShell: true}
->>>>>>> 76745865
+	commander := &cmd.Cmd{HistoryFile: ".rlhistory", Complete: CompletionFunction, EnableShell: true}
 	commander.Init()
 
 	commander.Add(cmd.Command{
